--- conflicted
+++ resolved
@@ -23,13 +23,6 @@
     )
 
 
-<<<<<<< HEAD
-def get_other_data_filename(filename):
-    return pkg_resources.resource_filename('discriminatt', os.path.join('data', filename))
-
-
-def read_data(name):
-=======
 def get_external_data_filename(filename):
     """
     Get a valid path referring to a given filename in the `more-data`
@@ -41,7 +34,6 @@
 
 
 def read_semeval_data(name):
->>>>>>> 40d0923a
     """
     Read the list of examples from one of the included data files.
 
@@ -60,7 +52,7 @@
     """
      TODO
     """
-    filename = get_other_data_filename(name)
+    filename = get_external_data_filename(name)
     with open(filename, encoding='utf-8') as input_file:
         data = set(line.split(',')[0].lower() for line in input_file)
     return data