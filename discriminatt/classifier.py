--- conflicted
+++ resolved
@@ -4,12 +4,7 @@
 
 from conceptnet5.vectors.query import VectorSpaceWrapper
 from conceptnet5.nodes import concept_uri
-<<<<<<< HEAD
-from conceptnet5.util import get_data_filename as get_conceptnet_data_filename
-from discriminatt.data import AttributeExample, read_data, read_phrases
-=======
-from discriminatt.data import AttributeExample, read_semeval_data, get_external_data_filename
->>>>>>> 40d0923a
+from discriminatt.data import AttributeExample, read_semeval_data, get_external_data_filename, read_phrases
 
 
 class AttributeClassifier:
@@ -104,7 +99,7 @@
 
 class MultipleFeaturesClassifier(AttributeClassifier):
     def __init__(self, embeddings_filename, phrases_filename):
-        self.wrap = VectorSpaceWrapper(embeddings_filename)
+        self.wrap = VectorSpaceWrapper(get_external_data_filename(embeddings_filename))
         self.phrases = read_phrases(phrases_filename)
         self.svm = None
 
@@ -149,6 +144,8 @@
     conceptnet_relatedness = RelatednessClassifier(get_external_data_filename('numberbatch-20180108-biased.h5'))
     print(conceptnet_relatedness.evaluate())
 
-    multiple_features = MultipleFeaturesClassifier(get_conceptnet_data_filename(
-        'vectors-20180108/numberbatch-biased.h5'), 'google-books-2grams.txt')
+    multiple_features = MultipleFeaturesClassifier(
+        'numberbatch-20180108-biased.h5',
+        'google-books-2grams.txt'
+    )
     print(multiple_features.evaluate())