import os
import sqlite3

import numpy as np
from conceptnet5.vectors.query import VectorSpaceWrapper, normalize_vec
from sklearn.svm import SVC
from tqdm import tqdm as progress_bar

from discriminatt.data import read_semeval_data, get_external_data_filename, get_result_filename, read_phrases, \
    read_search_queries
from discriminatt.wikipedia import wikipedia_connected_conceptnet_nodes
<<<<<<< HEAD
from discriminatt.standalone_sme import StandaloneSMEModel
=======
from discriminatt.wordnet import wordnet_connected_conceptnet_nodes
>>>>>>> b44e778b


class AttributeClassifier:
    """
    Subclasses of this class are strategies for solving the task.

    Subclasses should override the .train(examples) and .classify(examples)
    methods.
    """
    def train(self, examples):
        """
        Given training examples (a list of AttributeExample objects),
        update the state of this classifier to learn from them.
        """
        pass

    def classify(self, examples):
        """
        Given test cases (a list of AttributeExample objects), return the
        classification of those test cases as a list or array of bools.

        Of course, the classification should only use the .text1, .text2,
        and .attribute properties of each example -- not the .discriminative
        property, which contains the answer.
        """
        raise NotImplementedError

    def evaluate(self):
        """
        Train this learning strategy, and evaluate its accuracy on the validation set.
        """
        training_examples = read_semeval_data('training/train.txt')
        test_examples = read_semeval_data('training/validation.txt')

        print("Training")
        self.train(training_examples)
        print("Testing")
        our_answers = np.array(self.classify(test_examples))
        real_answers = np.array([example.discriminative for example in test_examples])
        acc = np.equal(our_answers, real_answers).sum() / len(real_answers)
        return acc


class MultipleFeaturesClassifier(AttributeClassifier):
    """
    Compute a number of numeric features from the examples, based on different
    data sources. Then use the concatenation of all these features as input to
    an SVM.

    The values of each feature are cached in the `discriminatt/results`
    directory. If you change the code of a feature, delete its corresponding cache
    files from that directory.
    """
    def __init__(self, embeddings_filename, phrases_filename, wikipedia_filename):
        self.wrap = VectorSpaceWrapper(get_external_data_filename(embeddings_filename), use_db=False)
        self.cache = {}
        self.wp_db = sqlite3.connect(get_external_data_filename(wikipedia_filename))
<<<<<<< HEAD
        self.sme = StandaloneSMEModel(get_external_data_filename('sme-20171220'))
=======
        self.queries = read_search_queries()
        self.phrases = read_phrases(phrases_filename)
>>>>>>> b44e778b
        self.svm = None

        self.feature_methods = [
            self.direct_relatedness_features,
            self.wikipedia_relatedness_features,
            self.wordnet_relatedness_features,
<<<<<<< HEAD
            self.phrase_hit_features,
            self.sme_features
=======
            self.search_query_features
>>>>>>> b44e778b
        ]

    def get_vector(self, uri):
        if uri in self.cache:
            return self.cache[uri]
        else:
            vec = normalize_vec(self.wrap.get_vector(uri))
            self.cache[uri] = vec
            return vec

    def get_similarity(self, uri1, uri2):
        return self.get_vector(uri1).dot(self.get_vector(uri2))

    def direct_relatedness_features(self, example):
        match1 = self.get_similarity(example.node1(), example.att_node())
        match2 = self.get_similarity(example.node2(), example.att_node())
        return np.array([match1, match2])

    def wikipedia_relatedness_features(self, example):
        connected1 = [example.node1()] + wikipedia_connected_conceptnet_nodes(self.wp_db, example.word1)
        connected2 = [example.node2()] + wikipedia_connected_conceptnet_nodes(self.wp_db, example.word2)
        return self.max_relatedness_features(connected1, connected2, example.att_node())

    def wordnet_relatedness_features(self, example):
        connected1 = [example.node1()] + wordnet_connected_conceptnet_nodes(example.word1)
        connected2 = [example.node2()] + wordnet_connected_conceptnet_nodes(example.word2)
        return self.max_relatedness_features(connected1, connected2, example.att_node())

    def max_relatedness_features(self, conn1, conn2, att_node):
        match1 = max([self.get_similarity(c, att_node) for c in conn1])
        match2 = max([self.get_similarity(c, att_node) for c in conn2])
        return np.array([match1, match2])

    def sme_features(self, example):
        features = []
        node1 = example.node1()
        node2 = example.node2()
        att = example.att_node()
        if node1 in self.sme and node2 in self.sme and att in self.sme:
            features.append(self.sme.predict_relations_forward(node1, att))
            features.append(self.sme.predict_relations_backward(node1, att))
            features.append(self.sme.predict_relations_forward(node2, att))
            features.append(self.sme.predict_relations_backward(node2, att))
            return np.hstack([series.data for series in features])
        else:
            return np.zeros(self.sme.num_rels() * 4)

    def phrase_hit_features(self, example):
        word1_phrases = self.phrases[example.word1]
        word2_phrases = self.phrases[example.word2]
        att_phrases = self.phrases[example.attribute]
        int1 = set(word1_phrases).intersection(att_phrases)
        int2 = set(word2_phrases).intersection(att_phrases)
        if int1 and not int2:
            return np.array([1])
        else:
            return np.array([0])

    def search_query_features(self, example):
        word1_queries = self.queries[example.word1]
        word2_queries = self.queries[example.word2]
        att_queries = self.queries[example.attribute]
        int1 = set(word1_queries).intersection(att_queries)
        int2 = set(word2_queries).intersection(att_queries)
        difference = len(int1) - len(int2)
        if difference > 0:
            return [np.log(difference)]
        else:
            return [0]

    def extract_features(self, examples, mode='train'):
        subarrays = []
        for method in self.feature_methods:
            name = method.__name__
            feature_filename = get_result_filename('{}.{}.npy'.format(name, mode))
            try:
                os.mkdir(os.path.dirname(feature_filename))
            except FileExistsError:
                pass
            if os.access(feature_filename, os.R_OK):
                features = np.load(feature_filename)
            else:
                feature_list = []
                for example in progress_bar(examples, desc=name):
                    feature_list.append(method(example))
                features = np.vstack(feature_list)
                np.save(feature_filename, features)
            subarrays.append(features)
        return np.hstack(subarrays)

    def train(self, examples):
        self.svm = SVC()
        inputs = self.extract_features(examples, mode='train')
        outputs = np.array([example.discriminative for example in examples])
        self.svm.fit(inputs, outputs)

    def classify(self, examples):
        inputs = self.extract_features(examples, mode='test')
        predictions = self.svm.predict(inputs)
        return predictions


if __name__ == '__main__':
    multiple_features = MultipleFeaturesClassifier(
        'numberbatch-20180108-biased.h5',
        'google-books-2grams.txt',
        'wikipedia-summary.db'
    )
    print(multiple_features.evaluate())<|MERGE_RESOLUTION|>--- conflicted
+++ resolved
@@ -9,11 +9,8 @@
 from discriminatt.data import read_semeval_data, get_external_data_filename, get_result_filename, read_phrases, \
     read_search_queries
 from discriminatt.wikipedia import wikipedia_connected_conceptnet_nodes
-<<<<<<< HEAD
 from discriminatt.standalone_sme import StandaloneSMEModel
-=======
 from discriminatt.wordnet import wordnet_connected_conceptnet_nodes
->>>>>>> b44e778b
 
 
 class AttributeClassifier:
@@ -71,24 +68,17 @@
         self.wrap = VectorSpaceWrapper(get_external_data_filename(embeddings_filename), use_db=False)
         self.cache = {}
         self.wp_db = sqlite3.connect(get_external_data_filename(wikipedia_filename))
-<<<<<<< HEAD
         self.sme = StandaloneSMEModel(get_external_data_filename('sme-20171220'))
-=======
         self.queries = read_search_queries()
         self.phrases = read_phrases(phrases_filename)
->>>>>>> b44e778b
         self.svm = None
 
         self.feature_methods = [
             self.direct_relatedness_features,
             self.wikipedia_relatedness_features,
             self.wordnet_relatedness_features,
-<<<<<<< HEAD
-            self.phrase_hit_features,
-            self.sme_features
-=======
+            self.sme_features,
             self.search_query_features
->>>>>>> b44e778b
         ]
 
     def get_vector(self, uri):
